--- conflicted
+++ resolved
@@ -213,13 +213,8 @@
 	result := "succeeded"
 
 	if err != nil {
-<<<<<<< HEAD
-		if !errors.Is(err, pdh.ErrNoData) && !errors.Is(err, types.ErrNoData) {
+		if !errors.Is(err, pdh.ErrNoData) && !errors.Is(err, types.ErrNoData) && !errors.Is(err, windows.EPT_S_NOT_REGISTERED) {
 			if errors.Is(err, pdh.ErrPerformanceCounterNotInitialized) {
-=======
-		if !errors.Is(err, pdh.ErrNoData) && !errors.Is(err, types.ErrNoData) && !errors.Is(err, windows.EPT_S_NOT_REGISTERED) {
-			if errors.Is(err, pdh.ErrPerformanceCounterNotInitialized) || errors.Is(err, mi.MI_RESULT_INVALID_NAMESPACE) {
->>>>>>> b02bddd3
 				err = fmt.Errorf("%w. Check application logs from initialization pharse for more information", err)
 			}
 
