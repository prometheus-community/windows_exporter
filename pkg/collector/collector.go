//go:build windows

package collector

import (
	"errors"
	"fmt"
	"log/slog"
	"slices"
	"strings"

	"github.com/alecthomas/kingpin/v2"
	"github.com/prometheus-community/windows_exporter/pkg/collector/ad"
	"github.com/prometheus-community/windows_exporter/pkg/collector/adcs"
	"github.com/prometheus-community/windows_exporter/pkg/collector/adfs"
	"github.com/prometheus-community/windows_exporter/pkg/collector/cache"
	"github.com/prometheus-community/windows_exporter/pkg/collector/container"
	"github.com/prometheus-community/windows_exporter/pkg/collector/cpu"
	"github.com/prometheus-community/windows_exporter/pkg/collector/cpu_info"
	"github.com/prometheus-community/windows_exporter/pkg/collector/cs"
	"github.com/prometheus-community/windows_exporter/pkg/collector/dfsr"
	"github.com/prometheus-community/windows_exporter/pkg/collector/dhcp"
	"github.com/prometheus-community/windows_exporter/pkg/collector/diskdrive"
	"github.com/prometheus-community/windows_exporter/pkg/collector/dns"
	"github.com/prometheus-community/windows_exporter/pkg/collector/exchange"
	"github.com/prometheus-community/windows_exporter/pkg/collector/fsrmquota"
	"github.com/prometheus-community/windows_exporter/pkg/collector/hyperv"
	"github.com/prometheus-community/windows_exporter/pkg/collector/iis"
	"github.com/prometheus-community/windows_exporter/pkg/collector/license"
	"github.com/prometheus-community/windows_exporter/pkg/collector/logical_disk"
	"github.com/prometheus-community/windows_exporter/pkg/collector/logon"
	"github.com/prometheus-community/windows_exporter/pkg/collector/memory"
	"github.com/prometheus-community/windows_exporter/pkg/collector/mscluster"
	"github.com/prometheus-community/windows_exporter/pkg/collector/msmq"
	"github.com/prometheus-community/windows_exporter/pkg/collector/mssql"
	"github.com/prometheus-community/windows_exporter/pkg/collector/net"
	"github.com/prometheus-community/windows_exporter/pkg/collector/netframework_clrexceptions"
	"github.com/prometheus-community/windows_exporter/pkg/collector/netframework_clrinterop"
	"github.com/prometheus-community/windows_exporter/pkg/collector/netframework_clrjit"
	"github.com/prometheus-community/windows_exporter/pkg/collector/netframework_clrloading"
	"github.com/prometheus-community/windows_exporter/pkg/collector/netframework_clrlocksandthreads"
	"github.com/prometheus-community/windows_exporter/pkg/collector/netframework_clrmemory"
	"github.com/prometheus-community/windows_exporter/pkg/collector/netframework_clrremoting"
	"github.com/prometheus-community/windows_exporter/pkg/collector/netframework_clrsecurity"
	"github.com/prometheus-community/windows_exporter/pkg/collector/nps"
	"github.com/prometheus-community/windows_exporter/pkg/collector/os"
	"github.com/prometheus-community/windows_exporter/pkg/collector/perfdata"
	"github.com/prometheus-community/windows_exporter/pkg/collector/physical_disk"
	"github.com/prometheus-community/windows_exporter/pkg/collector/printer"
	"github.com/prometheus-community/windows_exporter/pkg/collector/process"
	"github.com/prometheus-community/windows_exporter/pkg/collector/remote_fx"
	"github.com/prometheus-community/windows_exporter/pkg/collector/scheduled_task"
	"github.com/prometheus-community/windows_exporter/pkg/collector/service"
	"github.com/prometheus-community/windows_exporter/pkg/collector/smb"
	"github.com/prometheus-community/windows_exporter/pkg/collector/smbclient"
	"github.com/prometheus-community/windows_exporter/pkg/collector/smtp"
	"github.com/prometheus-community/windows_exporter/pkg/collector/system"
	"github.com/prometheus-community/windows_exporter/pkg/collector/tcp"
	"github.com/prometheus-community/windows_exporter/pkg/collector/teradici_pcoip"
	"github.com/prometheus-community/windows_exporter/pkg/collector/terminal_services"
	"github.com/prometheus-community/windows_exporter/pkg/collector/textfile"
	"github.com/prometheus-community/windows_exporter/pkg/collector/thermalzone"
	"github.com/prometheus-community/windows_exporter/pkg/collector/time"
	"github.com/prometheus-community/windows_exporter/pkg/collector/vmware"
	"github.com/prometheus-community/windows_exporter/pkg/collector/vmware_blast"
	"github.com/prometheus-community/windows_exporter/pkg/perflib"
	"github.com/prometheus-community/windows_exporter/pkg/types"
	"github.com/yusufpapurcu/wmi"
)

// NewWithFlags To be called by the exporter for collector initialization before running kingpin.Parse.
func NewWithFlags(app *kingpin.Application) *MetricCollectors {
	collectors := map[string]Collector{}

	for name, builder := range BuildersWithFlags {
		collectors[name] = builder(app)
	}

	return New(collectors)
}

// NewWithConfig To be called by the external libraries for collector initialization without running kingpin.Parse
//
//goland:noinspection GoUnusedExportedFunction
func NewWithConfig(config Config) *MetricCollectors {
	collectors := Map{}
	collectors[ad.Name] = ad.New(&config.AD)
	collectors[adcs.Name] = adcs.New(&config.ADCS)
	collectors[adfs.Name] = adfs.New(&config.ADFS)
	collectors[cache.Name] = cache.New(&config.Cache)
	collectors[container.Name] = container.New(&config.Container)
	collectors[cpu.Name] = cpu.New(&config.CPU)
	collectors[cpu_info.Name] = cpu_info.New(&config.CPUInfo)
	collectors[cs.Name] = cs.New(&config.Cs)
	collectors[dfsr.Name] = dfsr.New(&config.DFSR)
	collectors[dhcp.Name] = dhcp.New(&config.Dhcp)
	collectors[diskdrive.Name] = diskdrive.New(&config.DiskDrive)
	collectors[dns.Name] = dns.New(&config.DNS)
	collectors[exchange.Name] = exchange.New(&config.Exchange)
	collectors[fsrmquota.Name] = fsrmquota.New(&config.Fsrmquota)
	collectors[hyperv.Name] = hyperv.New(&config.Hyperv)
	collectors[iis.Name] = iis.New(&config.IIS)
	collectors[license.Name] = license.New(&config.License)
	collectors[logical_disk.Name] = logical_disk.New(&config.LogicalDisk)
	collectors[logon.Name] = logon.New(&config.Logon)
	collectors[memory.Name] = memory.New(&config.Memory)
	collectors[mscluster.Name] = mscluster.New(&config.Mscluster)
	collectors[msmq.Name] = msmq.New(&config.Msmq)
	collectors[mssql.Name] = mssql.New(&config.Mssql)
	collectors[net.Name] = net.New(&config.Net)
	collectors[netframework_clrexceptions.Name] = netframework_clrexceptions.New(&config.NetframeworkClrexceptions)
	collectors[netframework_clrinterop.Name] = netframework_clrinterop.New(&config.NetframeworkClrinterop)
	collectors[netframework_clrjit.Name] = netframework_clrjit.New(&config.NetframeworkClrjit)
	collectors[netframework_clrloading.Name] = netframework_clrloading.New(&config.NetframeworkClrloading)
	collectors[netframework_clrlocksandthreads.Name] = netframework_clrlocksandthreads.New(&config.NetframeworkClrlocksandthreads)
	collectors[netframework_clrmemory.Name] = netframework_clrmemory.New(&config.NetframeworkClrmemory)
	collectors[netframework_clrremoting.Name] = netframework_clrremoting.New(&config.NetframeworkClrremoting)
	collectors[netframework_clrsecurity.Name] = netframework_clrsecurity.New(&config.NetframeworkClrsecurity)
	collectors[nps.Name] = nps.New(&config.Nps)
	collectors[os.Name] = os.New(&config.Os)
	collectors[perfdata.Name] = perfdata.New(&config.PerfData)
	collectors[physical_disk.Name] = physical_disk.New(&config.PhysicalDisk)
	collectors[printer.Name] = printer.New(&config.Printer)
	collectors[process.Name] = process.New(&config.Process)
	collectors[remote_fx.Name] = remote_fx.New(&config.RemoteFx)
	collectors[scheduled_task.Name] = scheduled_task.New(&config.ScheduledTask)
	collectors[service.Name] = service.New(&config.Service)
	collectors[smb.Name] = smb.New(&config.SMB)
	collectors[smbclient.Name] = smbclient.New(&config.SMBClient)
	collectors[smtp.Name] = smtp.New(&config.SMTP)
	collectors[system.Name] = system.New(&config.System)
	collectors[teradici_pcoip.Name] = teradici_pcoip.New(&config.TeradiciPcoip)
	collectors[tcp.Name] = tcp.New(&config.TCP)
	collectors[terminal_services.Name] = terminal_services.New(&config.TerminalServices)
	collectors[textfile.Name] = textfile.New(&config.Textfile)
	collectors[thermalzone.Name] = thermalzone.New(&config.Thermalzone)
	collectors[time.Name] = time.New(&config.Time)
	collectors[vmware.Name] = vmware.New(&config.Vmware)
	collectors[vmware_blast.Name] = vmware_blast.New(&config.VmwareBlast)

	return New(collectors)
}

// New To be called by the external libraries for collector initialization.
func New(collectors Map) *MetricCollectors {
	return &MetricCollectors{
		Collectors: collectors,
		WMIClient: &wmi.Client{
			AllowMissingFields: true,
		},
	}
}

<<<<<<< HEAD
func (c *Collectors) SetPerfCounterQuery(logger *slog.Logger) error {
=======
func (c *MetricCollectors) SetPerfCounterQuery(logger log.Logger) error {
>>>>>>> 6c5b4baf
	var (
		err error

		perfCounterNames []string
		perfIndicies     []string
	)

	perfCounterDependencies := make([]string, 0, len(c.Collectors))

	for _, collector := range c.Collectors {
		perfCounterNames, err = collector.GetPerfCounter(logger)
		if err != nil {
			return err
		}

		perfIndicies = make([]string, 0, len(perfCounterNames))
		for _, cn := range perfCounterNames {
			perfIndicies = append(perfIndicies, perflib.MapCounterToIndex(cn))
		}

		perfCounterDependencies = append(perfCounterDependencies, strings.Join(perfIndicies, " "))
	}

	c.PerfCounterQuery = strings.Join(perfCounterDependencies, " ")

	return nil
}

// Enable removes all collectors that not enabledCollectors.
func (c *MetricCollectors) Enable(enabledCollectors []string) {
	for name := range c.Collectors {
		if !slices.Contains(enabledCollectors, name) {
			delete(c.Collectors, name)
		}
	}
}

// Build To be called by the exporter for collector initialization.
<<<<<<< HEAD
func (c *Collectors) Build(logger *slog.Logger) error {
=======
func (c *MetricCollectors) Build(logger log.Logger) error {
>>>>>>> 6c5b4baf
	var err error

	c.WMIClient.SWbemServicesClient, err = wmi.InitializeSWbemServices(c.WMIClient)
	if err != nil {
		return fmt.Errorf("initialize SWbemServices: %w", err)
	}

	for _, collector := range c.Collectors {
		if err = collector.Build(logger, c.WMIClient); err != nil {
			return fmt.Errorf("error build collector %s: %w", collector.GetName(), err)
		}
	}

	return nil
}

// PrepareScrapeContext creates a ScrapeContext to be used during a single scrape.
func (c *MetricCollectors) PrepareScrapeContext() (*types.ScrapeContext, error) {
	if c.PerfCounterQuery == "" { // if perfCounterQuery is empty, no perf counters are needed.
		return &types.ScrapeContext{}, nil
	}

	objs, err := perflib.GetPerflibSnapshot(c.PerfCounterQuery)
	if err != nil {
		return nil, err
	}

	return &types.ScrapeContext{PerfObjects: objs}, nil
}

// Close To be called by the exporter for collector cleanup.
<<<<<<< HEAD
func (c *Collectors) Close(logger *slog.Logger) error {
	errs := make([]error, 0, len(c.collectors))

	for _, collector := range c.collectors {
		if err := collector.Close(logger); err != nil {
=======
func (c *MetricCollectors) Close() error {
	errs := make([]error, 0, len(c.Collectors))

	for _, collector := range c.Collectors {
		if err := collector.Close(nil); err != nil {
>>>>>>> 6c5b4baf
			errs = append(errs, err)
		}
	}

	if c.WMIClient != nil && c.WMIClient.SWbemServicesClient != nil {
		if err := c.WMIClient.SWbemServicesClient.Close(); err != nil {
			errs = append(errs, err)
		}
	}

	return errors.Join(errs...)
}<|MERGE_RESOLUTION|>--- conflicted
+++ resolved
@@ -151,11 +151,7 @@
 	}
 }
 
-<<<<<<< HEAD
-func (c *Collectors) SetPerfCounterQuery(logger *slog.Logger) error {
-=======
-func (c *MetricCollectors) SetPerfCounterQuery(logger log.Logger) error {
->>>>>>> 6c5b4baf
+func (c *MetricCollectors) SetPerfCounterQuery(logger *slog.Logger) error {
 	var (
 		err error
 
@@ -194,11 +190,7 @@
 }
 
 // Build To be called by the exporter for collector initialization.
-<<<<<<< HEAD
-func (c *Collectors) Build(logger *slog.Logger) error {
-=======
-func (c *MetricCollectors) Build(logger log.Logger) error {
->>>>>>> 6c5b4baf
+func (c *MetricCollectors) Build(logger *slog.Logger) error {
 	var err error
 
 	c.WMIClient.SWbemServicesClient, err = wmi.InitializeSWbemServices(c.WMIClient)
@@ -230,19 +222,11 @@
 }
 
 // Close To be called by the exporter for collector cleanup.
-<<<<<<< HEAD
-func (c *Collectors) Close(logger *slog.Logger) error {
-	errs := make([]error, 0, len(c.collectors))
-
-	for _, collector := range c.collectors {
+func (c *MetricCollectors) Close(logger *slog.Logger) error {
+	errs := make([]error, 0, len(c.Collectors))
+
+	for _, collector := range c.Collectors {
 		if err := collector.Close(logger); err != nil {
-=======
-func (c *MetricCollectors) Close() error {
-	errs := make([]error, 0, len(c.Collectors))
-
-	for _, collector := range c.Collectors {
-		if err := collector.Close(nil); err != nil {
->>>>>>> 6c5b4baf
 			errs = append(errs, err)
 		}
 	}
