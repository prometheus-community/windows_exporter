--- conflicted
+++ resolved
@@ -18,37 +18,25 @@
 	"golang.org/x/sys/windows/svc/mgr"
 )
 
-<<<<<<< HEAD
-type ServiceDef struct {
-	Name         string
-	CustomLabels map[string]string
-}
-
-var (
-	serviceWhereClause = kingpin.Flag(
-		"collector.service.services-where",
-		"WQL 'where' clause to use in WMI metrics query. Limits the response to the services you specify and reduces the size of the response.",
-	).Default("").String()
-	serviceList = kingpin.Flag(
-		"collector.service.services-list",
-		"comma separated list of service name used to build WQL 'where' clause to use in WMI metrics query. Limits the response to the services you specify and reduces the size of the response.",
-	).Default("").String()
-	useAPI = kingpin.Flag(
-		"collector.service.use-api",
-		"Use API calls to collect service data instead of WMI. Flag 'collector.service.services-where' won't be effective.",
-	).Default("false").Bool()
-	services        = make(map[string]*ServiceDef)
-	services_labels = make([]string, 0)
-=======
 const (
 	FlagServiceWhereClause = "collector.service.services-where"
 	FlagServiceUseAPI      = "collector.service.use-api"
 )
 
+type ServiceDef struct {
+	Name         string
+	CustomLabels map[string]string
+}
+
 var (
 	serviceWhereClause *string
-	useAPI             *bool
->>>>>>> 76c435d1
+	serviceList        = kingpin.Flag(
+		"collector.service.services-list",
+		"comma separated list of service name used to build WQL 'where' clause to use in WMI metrics query. Limits the response to the services you specify and reduces the size of the response.",
+	).Default("").String()
+	useAPI          *bool
+	services        = make(map[string]*ServiceDef)
+	services_labels = make([]string, 0)
 )
 
 // A serviceCollector is a Prometheus collector for WMI Win32_Service metrics
@@ -61,128 +49,6 @@
 	queryWhereClause string
 }
 
-<<<<<<< HEAD
-// Build service list for name
-func expandServiceWhere(services string) string {
-
-	separated := strings.Split(services, ",")
-	unique := map[string]bool{}
-	for _, s := range separated {
-		s = strings.TrimSpace(s)
-		if s != "" {
-			unique[s] = true
-		}
-	}
-	var b bytes.Buffer
-
-	i := 0
-	for s := range unique {
-		i += 1
-		b.WriteString("Name='")
-		b.WriteString(s)
-		b.WriteString("'")
-		if i < len(unique) {
-			b.WriteString(" or ")
-		}
-
-	}
-	return b.String()
-}
-
-func ServiceBuildHook() map[string]config.CfgHook {
-	config_hooks := &config.CfgHook{
-		ConfigAttrs: []string{"collector", "service", "services"},
-		Hook:        ServiceBuildMap,
-	}
-	entry := make(map[string]config.CfgHook)
-	entry["services-list"] = *config_hooks
-	return entry
-}
-
-func ServiceBuildMap(data interface{}) map[string]string {
-	ret := make(map[string]string)
-	switch typed := data.(type) {
-	case map[interface{}]interface{}:
-		ret = flatten(data)
-
-	// form is a dict of service's name maybe with custom labels
-	case map[string]interface{}:
-		for name, raw_labels := range typed {
-			labels := flatten(raw_labels)
-			service := &ServiceDef{
-				Name:         name,
-				CustomLabels: labels,
-			}
-			services[strings.ToLower(service.Name)] = service
-		}
-
-	// form is a list of services' name
-	case []interface{}:
-		for _, fv := range typed {
-			var name string
-			tmp := flatten(fv)
-			// tmp is a pseudo map with a key set and no value: collect first key
-			for k := range tmp {
-				name = k
-				break
-			}
-			service := &ServiceDef{
-				Name:         name,
-				CustomLabels: nil,
-			}
-			services[strings.ToLower(service.Name)] = service
-
-			// serviceHash[fmt.Sprint(idx)] = flatten(fv)
-		}
-
-	default:
-		ret["unknown_parameter"] = "1"
-		// serviceHash[fmt.Sprint(typed)] = 1
-	}
-
-	// build a list of all custom labels for each service
-	exists := make(map[string]bool)
-	for _, svc := range services {
-		// fill the exists map with all labels' names
-		for name := range svc.CustomLabels {
-			exists[name] = true
-		}
-	}
-	// check custom labels: each name must be present for each service
-	for _, svc := range services {
-		for name := range svc.CustomLabels {
-			if _, ok := exists[name]; !ok {
-				log.Warn("label: %s not present for service '%s'", name, svc.Name)
-				exists[name] = false
-			}
-		}
-	}
-	services_labels = make([]string, 0, len(exists))
-	for name := range exists {
-		services_labels = append(services_labels, name)
-	}
-	return ret
-}
-
-// convert map value to something that can be use as labels of service def
-func flatten(data interface{}) map[string]string {
-	ret := make(map[string]string)
-	switch typed := data.(type) {
-	// value is a map of we hope of strings
-	case map[string]interface{}:
-		for fk, fv := range typed {
-			ret[fk] = fmt.Sprint(fv)
-		}
-	// value is a string or nothing (list)
-	default:
-		if typed != nil {
-			ret[fmt.Sprint(typed)] = "1"
-		} else {
-			ret = nil
-		}
-	}
-	return ret
-=======
 // newServiceCollectorFlags ...
 func newServiceCollectorFlags(app *kingpin.Application) {
 	serviceWhereClause = app.Flag(
@@ -193,7 +59,128 @@
 		FlagServiceUseAPI,
 		"Use API calls to collect service data instead of WMI. Flag 'collector.service.services-where' won't be effective.",
 	).Default("false").Bool()
->>>>>>> 76c435d1
+}
+
+// Build service list for name
+func expandServiceWhere(services string) string {
+
+	separated := strings.Split(services, ",")
+	unique := map[string]bool{}
+	for _, s := range separated {
+		s = strings.TrimSpace(s)
+		if s != "" {
+			unique[s] = true
+		}
+	}
+	var b bytes.Buffer
+
+	i := 0
+	for s := range unique {
+		i += 1
+		b.WriteString("Name='")
+		b.WriteString(s)
+		b.WriteString("'")
+		if i < len(unique) {
+			b.WriteString(" or ")
+		}
+
+	}
+	return b.String()
+}
+
+func ServiceBuildHook() map[string]config.CfgHook {
+	config_hooks := &config.CfgHook{
+		ConfigAttrs: []string{"collector", "service", "services"},
+		Hook:        ServiceBuildMap,
+	}
+	entry := make(map[string]config.CfgHook)
+	entry["services-list"] = *config_hooks
+	return entry
+}
+
+func ServiceBuildMap(data interface{}) map[string]string {
+	ret := make(map[string]string)
+	switch typed := data.(type) {
+	case map[interface{}]interface{}:
+		ret = flatten(data)
+
+	// form is a dict of service's name maybe with custom labels
+	case map[string]interface{}:
+		for name, raw_labels := range typed {
+			labels := flatten(raw_labels)
+			service := &ServiceDef{
+				Name:         name,
+				CustomLabels: labels,
+			}
+			services[strings.ToLower(service.Name)] = service
+		}
+
+	// form is a list of services' name
+	case []interface{}:
+		for _, fv := range typed {
+			var name string
+			tmp := flatten(fv)
+			// tmp is a pseudo map with a key set and no value: collect first key
+			for k := range tmp {
+				name = k
+				break
+			}
+			service := &ServiceDef{
+				Name:         name,
+				CustomLabels: nil,
+			}
+			services[strings.ToLower(service.Name)] = service
+
+			// serviceHash[fmt.Sprint(idx)] = flatten(fv)
+		}
+
+	default:
+		ret["unknown_parameter"] = "1"
+		// serviceHash[fmt.Sprint(typed)] = 1
+	}
+
+	// build a list of all custom labels for each service
+	exists := make(map[string]bool)
+	for _, svc := range services {
+		// fill the exists map with all labels' names
+		for name := range svc.CustomLabels {
+			exists[name] = true
+		}
+	}
+	// check custom labels: each name must be present for each service
+	for _, svc := range services {
+		for name := range svc.CustomLabels {
+			if _, ok := exists[name]; !ok {
+				log.Warn("label: %s not present for service '%s'", name, svc.Name)
+				exists[name] = false
+			}
+		}
+	}
+	services_labels = make([]string, 0, len(exists))
+	for name := range exists {
+		services_labels = append(services_labels, name)
+	}
+	return ret
+}
+
+// convert map value to something that can be use as labels of service def
+func flatten(data interface{}) map[string]string {
+	ret := make(map[string]string)
+	switch typed := data.(type) {
+	// value is a map of we hope of strings
+	case map[string]interface{}:
+		for fk, fv := range typed {
+			ret[fk] = fmt.Sprint(fv)
+		}
+	// value is a string or nothing (list)
+	default:
+		if typed != nil {
+			ret[fmt.Sprint(typed)] = "1"
+		} else {
+			ret = nil
+		}
+	}
+	return ret
 }
 
 // newserviceCollector ...
