package collector

import (
	"reflect"
	"testing"
)

func BenchmarkIISCollector(b *testing.B) {
<<<<<<< HEAD
	benchmarkCollector(b, "iis", newIISCollector, &IISSettings{})
=======
	benchmarkCollector(b, "iis", newIISCollector)
>>>>>>> 6c06beca
}

func TestIISDeduplication(t *testing.T) {
	start := []perflibAPP_POOL_WAS{
		{
			Name:             "foo",
			Frequency_Object: 1,
		},
		{
			Name:             "foo1#999",
			Frequency_Object: 2,
		},
		{
			Name:             "foo#2",
			Frequency_Object: 3,
		},
		{
			Name:             "bar$2",
			Frequency_Object: 4,
		},
		{
			Name:             "bar_2",
			Frequency_Object: 5,
		},
	}
	var expected = make(map[string]perflibAPP_POOL_WAS)
	// Should be deduplicated from "foo#2"
	expected["foo"] = perflibAPP_POOL_WAS{Name: "foo#2", Frequency_Object: 3}
	// Map key should have suffix stripped, but struct name field should be unchanged
	expected["foo1"] = perflibAPP_POOL_WAS{Name: "foo1#999", Frequency_Object: 2}
	// Map key and Name should be identical, as there is no suffix starting with "#"
	expected["bar$2"] = perflibAPP_POOL_WAS{Name: "bar$2", Frequency_Object: 4}
	// Map key and Name should be identical, as there is no suffix starting with "#"
	expected["bar_2"] = perflibAPP_POOL_WAS{Name: "bar_2", Frequency_Object: 5}

	deduplicated := dedupIISNames(start)
	if !reflect.DeepEqual(expected, deduplicated) {
		t.Errorf("Flattened values do not match!\nExpected result: %+v\nActual result: %+v", expected, deduplicated)
	}
}<|MERGE_RESOLUTION|>--- conflicted
+++ resolved
@@ -6,11 +6,46 @@
 )
 
 func BenchmarkIISCollector(b *testing.B) {
-<<<<<<< HEAD
 	benchmarkCollector(b, "iis", newIISCollector, &IISSettings{})
-=======
-	benchmarkCollector(b, "iis", newIISCollector)
->>>>>>> 6c06beca
+}
+
+func TestIISDeduplication(t *testing.T) {
+	start := []perflibAPP_POOL_WAS{
+		{
+			Name:             "foo",
+			Frequency_Object: 1,
+		},
+		{
+			Name:             "foo1#999",
+			Frequency_Object: 2,
+		},
+		{
+			Name:             "foo#2",
+			Frequency_Object: 3,
+		},
+		{
+			Name:             "bar$2",
+			Frequency_Object: 4,
+		},
+		{
+			Name:             "bar_2",
+			Frequency_Object: 5,
+		},
+	}
+	var expected = make(map[string]perflibAPP_POOL_WAS)
+	// Should be deduplicated from "foo#2"
+	expected["foo"] = perflibAPP_POOL_WAS{Name: "foo#2", Frequency_Object: 3}
+	// Map key should have suffix stripped, but struct name field should be unchanged
+	expected["foo1"] = perflibAPP_POOL_WAS{Name: "foo1#999", Frequency_Object: 2}
+	// Map key and Name should be identical, as there is no suffix starting with "#"
+	expected["bar$2"] = perflibAPP_POOL_WAS{Name: "bar$2", Frequency_Object: 4}
+	// Map key and Name should be identical, as there is no suffix starting with "#"
+	expected["bar_2"] = perflibAPP_POOL_WAS{Name: "bar_2", Frequency_Object: 5}
+
+	deduplicated := dedupIISNames(start)
+	if !reflect.DeepEqual(expected, deduplicated) {
+		t.Errorf("Flattened values do not match!\nExpected result: %+v\nActual result: %+v", expected, deduplicated)
+	}
 }
 
 func TestIISDeduplication(t *testing.T) {
