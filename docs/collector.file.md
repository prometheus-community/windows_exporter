--- conflicted
+++ resolved
@@ -1,10 +1,6 @@
 # file collector
 
-<<<<<<< HEAD
-The file collector exposes modified timestamps and file size of files in the filesystem. It  can replace filetime collector.
-=======
-The file collector exposes modified timestamps and file size of files in the filesystem. It can replace filetime collector.
->>>>>>> 302e2641
+The file collector exposes modified timestamps and file size of files in the filesystem. It  may replace filetime collector.
 
 The collector
 
