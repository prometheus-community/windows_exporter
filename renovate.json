--- conflicted
+++ resolved
@@ -1,72 +1,4 @@
 {
-<<<<<<< HEAD
-    "$schema": "https://docs.renovatebot.com/renovate-schema.json",
-    "extends": [
-        "config:best-practices"
-    ],
-    "labels": [
-        "🛠️ dependencies"
-    ],
-    "dependencyDashboardApproval": true,
-    "packageRules": [
-        {
-            "groupName": "GitHub Actions",
-            "matchManagers": [
-                "github-actions"
-            ]
-        },
-        {
-            "groupName": "Go tools",
-            "matchFileNames": [
-                "tools/**",
-                "Makefile"
-            ],
-            "matchPackageNames": [
-                "*"
-            ]
-        }
-    ],
-    "postUpdateOptions": [
-        "gomodTidy"
-    ],
-    "ignoreDeps": [
-        "mcr.microsoft.com/oss/kubernetes/windows-host-process-containers-base-image"
-    ],
-    "customManagers": [
-        {
-            "customType": "regex",
-            "fileMatch": ["."],
-            "matchStrings": [
-                "[\\t ]*(?:#|//) ?renovate: (?<datasource>[^=]+)=(?<depName>\\S+)( registry=(?<registryUrl>\\S+))?( versioning=(?<versioning>\\S+))?[\\t ]*\\r?\\n.+?[:=][\\t ]*[\"']?(?<currentValue>[^@\\s\"'=]+)(?:@(?<currentDigest>sha256:[a-f0-9]+))?[\"']?"
-            ],
-            "datasourceTemplate": "{{#if (equals datasource 'github')}}github-tags{{else}}{{{datasource}}}{{/if}}",
-            "versioningTemplate": "{{#if versioning}}{{{versioning}}}{{else if (equals datasource 'docker')}}docker{{else if (equals datasource 'deb')}}deb{{else}}semver{{/if}}"
-        },
-        {
-            "customType": "regex",
-            "fileMatch": [
-                "Makefile",
-                "(^|/).+\\.go"
-            ],
-            "matchStrings": [
-                "go run (?<depName>\\S+)@(?<currentValue>\\S+)"
-            ],
-            "datasourceTemplate": "go"
-        },
-        {
-            "customType": "regex",
-            "fileMatch": [
-                "(^|/).+\\.yaml$"
-            ],
-            "matchStrings": [
-                "[\\t ]*image:[\\t ]*\\r?\\n[\\t ]*registry:[\\t ]*[\"']?(?<registry>.*?)[\"']?[\\t ]*\\r?\\n[\\t ]*(?:repository|name):[\\t ]*[\"']?(?<repository>.*?)[\"']?[\\t ]*\\r?\\n[\\t ]*tag:[\\t ]*[\"']?(?<currentValue>[\\w\\.+-]*)(?:@(?<currentDigest>sha256:[a-f0-9]+))?[\"']?",
-                "[\\t ]*image:[\\t ]*[\"']?(?<registry>.+\\..+?)/(?<repository>.*?):(?<currentValue>[\\w\\.+-]*)(?:@(?<currentDigest>sha256:[a-f0-9]+))?[\"']?"
-            ],
-            "depNameTemplate": "{{{ registry }}}/{{{ repository }}}",
-            "datasourceTemplate": "docker"
-        }
-    ]
-=======
   "$schema": "https://docs.renovatebot.com/renovate-schema.json",
   "extends": [
     "config:recommended",
@@ -133,7 +65,10 @@
     },
     {
       "customType": "regex",
-      "fileMatch": ["Makefile"],
+      "fileMatch": [
+                "Makefile",
+                "(^|/).+\\.go"
+            ],
       "matchStrings": [
         "go run (?<depName>\\S+)@(?<currentValue>\\S+)"
       ],
@@ -152,5 +87,4 @@
       "datasourceTemplate": "docker"
     }
   ]
->>>>>>> 88c929ac
 }