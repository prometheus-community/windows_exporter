// Copyright 2024 The Prometheus Authors
// Licensed under the Apache License, Version 2.0 (the "License");
// you may not use this file except in compliance with the License.
// You may obtain a copy of the License at
//
// http://www.apache.org/licenses/LICENSE-2.0
//
// Unless required by applicable law or agreed to in writing, software
// distributed under the License is distributed on an "AS IS" BASIS,
// WITHOUT WARRANTIES OR CONDITIONS OF ANY KIND, either express or implied.
// See the License for the specific language governing permissions and
// limitations under the License.

//go:build windows

package system

import (
	"fmt"
	"log/slog"
	"time"

	"github.com/alecthomas/kingpin/v2"
	"github.com/prometheus-community/windows_exporter/internal/headers/kernel32"
	"github.com/prometheus-community/windows_exporter/internal/mi"
	"github.com/prometheus-community/windows_exporter/internal/pdh"
	"github.com/prometheus-community/windows_exporter/internal/types"
	"github.com/prometheus/client_golang/prometheus"
)

const Name = "system"

type Config struct{}

//nolint:gochecknoglobals
var ConfigDefaults = Config{}

// A Collector is a Prometheus Collector for WMI metrics.
type Collector struct {
	config Config

	bootTimeTimestamp float64

	perfDataCollector *pdh.Collector
	perfDataObject    []perfDataCounterValues

	contextSwitchesTotal     *prometheus.Desc
	exceptionDispatchesTotal *prometheus.Desc
	processorQueueLength     *prometheus.Desc
	processes                *prometheus.Desc
	processesLimit           *prometheus.Desc
	systemCallsTotal         *prometheus.Desc
	// Deprecated: Use windows_system_boot_time_timestamp instead
	bootTimeSeconds *prometheus.Desc
	bootTime        *prometheus.Desc
	threads         *prometheus.Desc
}

func New(config *Config) *Collector {
	if config == nil {
		config = &ConfigDefaults
	}

	c := &Collector{
		config: *config,
	}

	return c
}

func NewWithFlags(_ *kingpin.Application) *Collector {
	return &Collector{}
}

func (c *Collector) GetName() string {
	return Name
}

func (c *Collector) Close() error {
	c.perfDataCollector.Close()

	return nil
}

func (c *Collector) Build(_ *slog.Logger, _ *mi.Session) error {
	c.bootTime = prometheus.NewDesc(
		prometheus.BuildFQName(types.Namespace, Name, "boot_time_timestamp"),
		"Unix timestamp of system boot time",
		nil,
		nil,
	)
	c.bootTimeSeconds = prometheus.NewDesc(
		prometheus.BuildFQName(types.Namespace, Name, "boot_time_timestamp_seconds"),
		"Deprecated: Use windows_system_boot_time_timestamp instead",
		nil,
		nil,
	)
	c.contextSwitchesTotal = prometheus.NewDesc(
		prometheus.BuildFQName(types.Namespace, Name, "context_switches_total"),
		"Total number of context switches (WMI source: PerfOS_System.ContextSwitchesPersec)",
		nil,
		nil,
	)
	c.exceptionDispatchesTotal = prometheus.NewDesc(
		prometheus.BuildFQName(types.Namespace, Name, "exception_dispatches_total"),
		"Total number of exceptions dispatched (WMI source: PerfOS_System.ExceptionDispatchesPersec)",
		nil,
		nil,
	)
	c.processes = prometheus.NewDesc(
		prometheus.BuildFQName(types.Namespace, Name, "processes"),
		"Current number of processes (WMI source: PerfOS_System.Processes)",
		nil,
		nil,
	)
	c.processesLimit = prometheus.NewDesc(
		prometheus.BuildFQName(types.Namespace, Name, "processes_limit"),
		"Maximum number of processes.",
		nil,
		nil,
	)

	c.processorQueueLength = prometheus.NewDesc(
		prometheus.BuildFQName(types.Namespace, Name, "processor_queue_length"),
		"Length of processor queue (WMI source: PerfOS_System.ProcessorQueueLength)",
		nil,
		nil,
	)
	c.systemCallsTotal = prometheus.NewDesc(
		prometheus.BuildFQName(types.Namespace, Name, "system_calls_total"),
		"Total number of system calls (WMI source: PerfOS_System.SystemCallsPersec)",
		nil,
		nil,
	)
	c.threads = prometheus.NewDesc(
		prometheus.BuildFQName(types.Namespace, Name, "threads"),
		"Current number of threads (WMI source: PerfOS_System.Threads)",
		nil,
		nil,
	)

<<<<<<< HEAD
	c.bootTimeTimestamp = float64(time.Now().Unix() - int64(kernel32.GetTickCount64()/1000))
=======
	var err error

	c.perfDataCollector, err = pdh.NewCollector[perfDataCounterValues](pdh.CounterTypeRaw, "System", nil)
	if err != nil {
		return fmt.Errorf("failed to create System collector: %w", err)
	}
>>>>>>> ecc805f0

	return nil
}

// Collect sends the metric values for each metric
// to the provided prometheus Metric channel.
func (c *Collector) Collect(ch chan<- prometheus.Metric) error {
	err := c.perfDataCollector.Collect(&c.perfDataObject)
	if err != nil {
		return fmt.Errorf("failed to collect System metrics: %w", err)
	}

	ch <- prometheus.MustNewConstMetric(
		c.contextSwitchesTotal,
		prometheus.CounterValue,
		c.perfDataObject[0].ContextSwitchesPerSec,
	)
	ch <- prometheus.MustNewConstMetric(
		c.exceptionDispatchesTotal,
		prometheus.CounterValue,
		c.perfDataObject[0].ExceptionDispatchesPerSec,
	)
	ch <- prometheus.MustNewConstMetric(
		c.processorQueueLength,
		prometheus.GaugeValue,
		c.perfDataObject[0].ProcessorQueueLength,
	)
	ch <- prometheus.MustNewConstMetric(
		c.processes,
		prometheus.GaugeValue,
		c.perfDataObject[0].Processes,
	)
	ch <- prometheus.MustNewConstMetric(
		c.systemCallsTotal,
		prometheus.CounterValue,
		c.perfDataObject[0].SystemCallsPerSec,
	)
	ch <- prometheus.MustNewConstMetric(
		c.threads,
		prometheus.GaugeValue,
		c.perfDataObject[0].Threads,
	)

	ch <- prometheus.MustNewConstMetric(
		c.bootTimeSeconds,
		prometheus.GaugeValue,
		c.bootTimeTimestamp,
	)

	ch <- prometheus.MustNewConstMetric(
		c.bootTime,
		prometheus.GaugeValue,
		c.bootTimeTimestamp,
	)

	// Windows has no defined limit, and is based off available resources. This currently isn't calculated by WMI and is set to default value.
	// https://techcommunity.microsoft.com/t5/windows-blog-archive/pushing-the-limits-of-windows-processes-and-threads/ba-p/723824
	// https://docs.microsoft.com/en-us/windows/win32/cimwin32prov/win32-operatingsystem
	ch <- prometheus.MustNewConstMetric(
		c.processesLimit,
		prometheus.GaugeValue,
		float64(4294967295),
	)

	return nil
}<|MERGE_RESOLUTION|>--- conflicted
+++ resolved
@@ -139,16 +139,14 @@
 		nil,
 	)
 
-<<<<<<< HEAD
 	c.bootTimeTimestamp = float64(time.Now().Unix() - int64(kernel32.GetTickCount64()/1000))
-=======
-	var err error
+	
+  var err error
 
 	c.perfDataCollector, err = pdh.NewCollector[perfDataCounterValues](pdh.CounterTypeRaw, "System", nil)
 	if err != nil {
 		return fmt.Errorf("failed to create System collector: %w", err)
 	}
->>>>>>> ecc805f0
 
 	return nil
 }
