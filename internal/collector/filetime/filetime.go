--- conflicted
+++ resolved
@@ -143,18 +143,8 @@
 	basePath, pattern := doublestar.SplitPattern(filepath.ToSlash(filePattern))
 	basePathFS := os.DirFS(basePath)
 
-<<<<<<< HEAD
 	err := doublestar.GlobWalk(basePathFS, pattern, func(path string, d fs.DirEntry) error {
 		filePath := filepath.Join(basePath, path)
-=======
-	matches, err := doublestar.Glob(basePathFS, pattern, doublestar.WithFilesOnly(), doublestar.WithCaseInsensitive())
-	if err != nil {
-		return fmt.Errorf("failed to glob: %w", err)
-	}
-
-	for _, match := range matches {
-		filePath := filepath.Join(basePath, match)
->>>>>>> 52056a5c
 
 		fileInfo, err := os.Stat(filePath)
 		if err != nil {
@@ -174,7 +164,7 @@
 		)
 
 		return nil
-	}, doublestar.WithFilesOnly())
+	}, doublestar.WithFilesOnly(), doublestar.WithCaseInsensitive())
 	if err != nil {
 		return fmt.Errorf("failed to glob: %w", err)
 	}
