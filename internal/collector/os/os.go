// Copyright 2024 The Prometheus Authors
// Licensed under the Apache License, Version 2.0 (the "License");
// you may not use this file except in compliance with the License.
// You may obtain a copy of the License at
//
// http://www.apache.org/licenses/LICENSE-2.0
//
// Unless required by applicable law or agreed to in writing, software
// distributed under the License is distributed on an "AS IS" BASIS,
// WITHOUT WARRANTIES OR CONDITIONS OF ANY KIND, either express or implied.
// See the License for the specific language governing permissions and
// limitations under the License.

//go:build windows

package os

import (
	"errors"
	"fmt"
	"log/slog"
	"strconv"
	"strings"
	"time"

	"github.com/alecthomas/kingpin/v2"
	"github.com/prometheus-community/windows_exporter/internal/headers/kernel32"
	"github.com/prometheus-community/windows_exporter/internal/headers/netapi32"
	"github.com/prometheus-community/windows_exporter/internal/headers/sysinfoapi"
	"github.com/prometheus-community/windows_exporter/internal/mi"
	"github.com/prometheus-community/windows_exporter/internal/types"
	"github.com/prometheus/client_golang/prometheus"
	"golang.org/x/sys/windows"
	"golang.org/x/sys/windows/registry"
)

const Name = "os"

type Config struct{}

//nolint:gochecknoglobals
var ConfigDefaults = Config{}

// A Collector is a Prometheus Collector for WMI metrics.
type Collector struct {
	config Config

	hostname      *prometheus.Desc
	osInformation *prometheus.Desc

	// users
	// Deprecated: Use windows_system_process_limit instead.
	processesLimit *prometheus.Desc

	// users
<<<<<<< HEAD
	// Deprecated: Use count(windows_terminal_services_session_info) instead.
=======
	// Deprecated: Use `sum(windows_terminal_services_session_info{state="active"})` instead.
>>>>>>> 88c929ac
	users *prometheus.Desc

	// physicalMemoryFreeBytes
	// Deprecated: Use windows_memory_physical_free_bytes instead.
	physicalMemoryFreeBytes *prometheus.Desc

	// processMemoryLimitBytes
	// Deprecated: Use windows_memory_process_memory_limit_bytes instead.
	processMemoryLimitBytes *prometheus.Desc

	// time
	// Deprecated: Use windows_time_current_timestamp_seconds instead.
	time *prometheus.Desc
	// timezone
	// Deprecated: Use windows_time_timezone instead.
	timezone *prometheus.Desc
	// virtualMemoryBytes
	// Deprecated: Use windows_memory_commit_limit instead.
	virtualMemoryBytes *prometheus.Desc
	// virtualMemoryFreeBytes
	// Deprecated: Use windows_memory_commit_limit instead.
	virtualMemoryFreeBytes *prometheus.Desc
	// visibleMemoryBytes
	// Deprecated: Use windows_memory_physical_total_bytes instead.
	visibleMemoryBytes *prometheus.Desc
}

func New(config *Config) *Collector {
	if config == nil {
		config = &ConfigDefaults
	}

	c := &Collector{
		config: *config,
	}

	return c
}

func NewWithFlags(_ *kingpin.Application) *Collector {
	return &Collector{}
}

func (c *Collector) GetName() string {
	return Name
}

func (c *Collector) Close() error {
	return nil
}

func (c *Collector) Build(logger *slog.Logger, _ *mi.Session) error {
	logger.Warn("The os collector holds a number of deprecated metrics and will be removed mid 2025. "+
		"See https://github.com/prometheus-community/windows_exporter/pull/1596 for more information.",
		slog.String("collector", Name),
	)

	productName, revision, err := c.getWindowsVersion()
	if err != nil {
		return fmt.Errorf("failed to get Windows version: %w", err)
	}

	version := windows.RtlGetVersion()

	// Microsoft has decided to keep the major version as "10" for Windows 11, including the product name.
	if version.BuildNumber >= 22000 {
		productName = strings.Replace(productName, " 10 ", " 11 ", 1)
	}

	c.osInformation = prometheus.NewDesc(
		prometheus.BuildFQName(types.Namespace, Name, "info"),
		`Contains full product name & version in labels. Note that the "major_version" for Windows 11 is \"10\"; a build number greater than 22000 represents Windows 11.`,
		nil,
		prometheus.Labels{
			"product":       productName,
			"version":       fmt.Sprintf("%d.%d.%d", version.MajorVersion, version.MinorVersion, version.BuildNumber),
			"major_version": strconv.FormatUint(uint64(version.MajorVersion), 10),
			"minor_version": strconv.FormatUint(uint64(version.MinorVersion), 10),
			"build_number":  strconv.FormatUint(uint64(version.BuildNumber), 10),
			"revision":      revision,
		},
	)

	c.hostname = prometheus.NewDesc(
		prometheus.BuildFQName(types.Namespace, Name, "hostname"),
		"Labelled system hostname information as provided by ComputerSystem.DNSHostName and ComputerSystem.Domain",
		[]string{
			"hostname",
			"domain",
			"fqdn",
		},
		nil,
	)
	c.physicalMemoryFreeBytes = prometheus.NewDesc(
		prometheus.BuildFQName(types.Namespace, Name, "physical_memory_free_bytes"),
		"Deprecated: Use `windows_memory_physical_free_bytes` instead.",
		nil,
		nil,
	)
	c.time = prometheus.NewDesc(
		prometheus.BuildFQName(types.Namespace, Name, "time"),
		"Deprecated: Use windows_time_current_timestamp_seconds instead.",
		nil,
		nil,
	)
	c.timezone = prometheus.NewDesc(
		prometheus.BuildFQName(types.Namespace, Name, "timezone"),
		"Deprecated: Use windows_time_timezone instead.",
		[]string{"timezone"},
		nil,
	)

	c.processesLimit = prometheus.NewDesc(
		prometheus.BuildFQName(types.Namespace, Name, "processes_limit"),
		"Deprecated: Use `windows_system_process_limit` instead.",
		nil,
		nil,
	)
	c.processMemoryLimitBytes = prometheus.NewDesc(
		prometheus.BuildFQName(types.Namespace, Name, "process_memory_limit_bytes"),
		"Deprecated: Use `windows_memory_process_memory_limit_bytes` instead.",
		nil,
		nil,
	)
	c.users = prometheus.NewDesc(
		prometheus.BuildFQName(types.Namespace, Name, "users"),
<<<<<<< HEAD
		"Deprecated: Use `count(windows_terminal_services_session_info)` instead.",
=======
		"Deprecated: Use `sum(windows_terminal_services_session_info{state=\"active\"})` instead.",
>>>>>>> 88c929ac
		nil,
		nil,
	)
	c.virtualMemoryBytes = prometheus.NewDesc(
		prometheus.BuildFQName(types.Namespace, Name, "virtual_memory_bytes"),
		"Deprecated: Use `windows_memory_commit_limit` instead.",
		nil,
		nil,
	)
	c.visibleMemoryBytes = prometheus.NewDesc(
		prometheus.BuildFQName(types.Namespace, Name, "visible_memory_bytes"),
		"Deprecated: Use `windows_memory_physical_total_bytes` instead.",
		nil,
		nil,
	)
	c.virtualMemoryFreeBytes = prometheus.NewDesc(
		prometheus.BuildFQName(types.Namespace, Name, "virtual_memory_free_bytes"),
		"Deprecated: Use `windows_memory_commit_limit - windows_memory_committed_bytes` instead.",
		nil,
		nil,
	)

	return nil
}

// Collect sends the metric values for each metric
// to the provided prometheus Metric channel.
func (c *Collector) Collect(ch chan<- prometheus.Metric) error {
	errs := make([]error, 0)

	c.collect(ch)

	if err := c.collectHostname(ch); err != nil {
		errs = append(errs, fmt.Errorf("failed to collect hostname metrics: %w", err))
	}

	if err := c.collectLoggedInUserCount(ch); err != nil {
		errs = append(errs, fmt.Errorf("failed to collect user count metrics: %w", err))
	}

	if err := c.collectMemory(ch); err != nil {
		errs = append(errs, fmt.Errorf("failed to collect memory metrics: %w", err))
	}

	if err := c.collectTime(ch); err != nil {
		errs = append(errs, fmt.Errorf("failed to collect time metrics: %w", err))
	}

	return errors.Join(errs...)
}

func (c *Collector) collectLoggedInUserCount(ch chan<- prometheus.Metric) error {
	workstationInfo, err := netapi32.GetWorkstationInfo()
	if err != nil {
		return err
	}

	ch <- prometheus.MustNewConstMetric(
		c.users,
		prometheus.GaugeValue,
		float64(workstationInfo.LoggedOnUsers),
	)

	return nil
}

func (c *Collector) collectHostname(ch chan<- prometheus.Metric) error {
	hostname, err := sysinfoapi.GetComputerName(sysinfoapi.ComputerNameDNSHostname)
	if err != nil {
		return err
	}

	domain, err := sysinfoapi.GetComputerName(sysinfoapi.ComputerNameDNSDomain)
	if err != nil {
		return err
	}

	fqdn, err := sysinfoapi.GetComputerName(sysinfoapi.ComputerNameDNSFullyQualified)
	if err != nil {
		return err
	}

	ch <- prometheus.MustNewConstMetric(
		c.hostname,
		prometheus.GaugeValue,
		1.0,
		hostname,
		domain,
		fqdn,
	)

	return nil
}

func (c *Collector) collectTime(ch chan<- prometheus.Metric) error {
	timeZoneInfo, err := kernel32.GetDynamicTimeZoneInformation()
	if err != nil {
		return err
	}

	// timeZoneKeyName contains the english name of the timezone.
	timezoneName := windows.UTF16ToString(timeZoneInfo.TimeZoneKeyName[:])

	ch <- prometheus.MustNewConstMetric(
		c.time,
		prometheus.GaugeValue,
		float64(time.Now().Unix()),
	)

	ch <- prometheus.MustNewConstMetric(
		c.timezone,
		prometheus.GaugeValue,
		1.0,
		timezoneName,
	)

	return nil
}

func (c *Collector) collectMemory(ch chan<- prometheus.Metric) error {
	memoryStatusEx, err := sysinfoapi.GlobalMemoryStatusEx()
	if err != nil {
		return err
	}

	ch <- prometheus.MustNewConstMetric(
		c.physicalMemoryFreeBytes,
		prometheus.GaugeValue,
		float64(memoryStatusEx.AvailPhys),
	)

	ch <- prometheus.MustNewConstMetric(
		c.virtualMemoryFreeBytes,
		prometheus.GaugeValue,
		float64(memoryStatusEx.AvailPageFile),
	)

	ch <- prometheus.MustNewConstMetric(
		c.virtualMemoryBytes,
		prometheus.GaugeValue,
		float64(memoryStatusEx.TotalPageFile),
	)

	ch <- prometheus.MustNewConstMetric(
		c.visibleMemoryBytes,
		prometheus.GaugeValue,
		float64(memoryStatusEx.TotalPhys),
	)

	ch <- prometheus.MustNewConstMetric(
		c.processMemoryLimitBytes,
		prometheus.GaugeValue,
		float64(memoryStatusEx.TotalVirtual),
	)

	return nil
}

func (c *Collector) collect(ch chan<- prometheus.Metric) {
	ch <- prometheus.MustNewConstMetric(
		c.osInformation,
		prometheus.GaugeValue,
		1.0,
	)

	// Windows has no defined limit, and is based off available resources. This currently isn't calculated by WMI and is set to default value.
	// https://techcommunity.microsoft.com/t5/windows-blog-archive/pushing-the-limits-of-windows-processes-and-threads/ba-p/723824
	// https://docs.microsoft.com/en-us/windows/win32/cimwin32prov/win32-operatingsystem
	ch <- prometheus.MustNewConstMetric(
		c.processesLimit,
		prometheus.GaugeValue,
		float64(4294967295),
	)
}

func (c *Collector) getWindowsVersion() (string, string, error) {
	// Get build number and product name from registry
	ntKey, err := registry.OpenKey(registry.LOCAL_MACHINE, `SOFTWARE\Microsoft\Windows NT\CurrentVersion`, registry.QUERY_VALUE)
	if err != nil {
		return "", "", fmt.Errorf("failed to open registry key: %w", err)
	}

	defer ntKey.Close()

	productName, _, err := ntKey.GetStringValue("ProductName")
	if err != nil {
		return "", "", err
	}

	revision, _, err := ntKey.GetIntegerValue("UBR")
	if errors.Is(err, registry.ErrNotExist) {
		revision = 0
	} else if err != nil {
		return "", "", err
	}

	return strings.TrimSpace(productName), strconv.FormatUint(revision, 10), nil
}<|MERGE_RESOLUTION|>--- conflicted
+++ resolved
@@ -53,11 +53,7 @@
 	processesLimit *prometheus.Desc
 
 	// users
-<<<<<<< HEAD
-	// Deprecated: Use count(windows_terminal_services_session_info) instead.
-=======
 	// Deprecated: Use `sum(windows_terminal_services_session_info{state="active"})` instead.
->>>>>>> 88c929ac
 	users *prometheus.Desc
 
 	// physicalMemoryFreeBytes
@@ -184,11 +180,7 @@
 	)
 	c.users = prometheus.NewDesc(
 		prometheus.BuildFQName(types.Namespace, Name, "users"),
-<<<<<<< HEAD
-		"Deprecated: Use `count(windows_terminal_services_session_info)` instead.",
-=======
 		"Deprecated: Use `sum(windows_terminal_services_session_info{state=\"active\"})` instead.",
->>>>>>> 88c929ac
 		nil,
 		nil,
 	)
