// SPDX-License-Identifier: Apache-2.0
//
// Copyright The Prometheus Authors
// Licensed under the Apache License, Version 2.0 (the "License");
// you may not use this file except in compliance with the License.
// You may obtain a copy of the License at
//
// http://www.apache.org/licenses/LICENSE-2.0
//
// Unless required by applicable law or agreed to in writing, software
// distributed under the License is distributed on an "AS IS" BASIS,
// WITHOUT WARRANTIES OR CONDITIONS OF ANY KIND, either express or implied.
// See the License for the specific language governing permissions and
// limitations under the License.

//go:build windows

package thermalzone

import (
	"fmt"
	"log/slog"

	"github.com/alecthomas/kingpin/v2"
	"github.com/prometheus-community/windows_exporter/internal/mi"
	"github.com/prometheus-community/windows_exporter/internal/pdh"
	"github.com/prometheus-community/windows_exporter/internal/types"
	"github.com/prometheus/client_golang/prometheus"
)

const Name = "thermalzone"

type Config struct{}

//nolint:gochecknoglobals
var ConfigDefaults = Config{}

// A Collector is a Prometheus Collector for WMI Win32_PerfRawData_Counters_ThermalZoneInformation metrics.
type Collector struct {
	config Config

	perfDataCollector *pdh.Collector
	perfDataObject    []perfDataCounterValues

	percentPassiveLimit *prometheus.Desc
	temperature         *prometheus.Desc
	throttleReasons     *prometheus.Desc
}

func New(config *Config) *Collector {
	if config == nil {
		config = &ConfigDefaults
	}

	c := &Collector{
		config: *config,
	}

	return c
}

func NewWithFlags(_ *kingpin.Application) *Collector {
	return &Collector{}
}

func (c *Collector) GetName() string {
	return Name
}

func (c *Collector) Close() error {
	return nil
}

func (c *Collector) Build(logger *slog.Logger, _ *mi.Session) error {
<<<<<<< HEAD
	logger.Warn("The thermalzone collector is deprecated and will be removed in a future release. Please use the 'performancecounter' collector instead.",
		slog.String("collector", c.GetName()),
	)

=======
>>>>>>> 1394f239
	c.temperature = prometheus.NewDesc(
		prometheus.BuildFQName(types.Namespace, Name, "temperature_celsius"),
		"(Temperature)",
		[]string{
			"name",
		},
		nil,
	)
	c.percentPassiveLimit = prometheus.NewDesc(
		prometheus.BuildFQName(types.Namespace, Name, "percent_passive_limit"),
		"(PercentPassiveLimit)",
		[]string{
			"name",
		},
		nil,
	)
	c.throttleReasons = prometheus.NewDesc(
		prometheus.BuildFQName(types.Namespace, Name, "throttle_reasons"),
		"(ThrottleReasons)",
		[]string{
			"name",
		},
		nil,
	)

	var err error

	c.perfDataCollector, err = pdh.NewCollector[perfDataCounterValues](logger.With(slog.String("collector", Name)), pdh.CounterTypeRaw, "Thermal Zone Information", pdh.InstancesAll)
	if err != nil {
		return fmt.Errorf("failed to create Thermal Zone Information collector: %w", err)
	}

	return nil
}

// Collect sends the metric values for each metric
// to the provided prometheus Metric channel.
func (c *Collector) Collect(ch chan<- prometheus.Metric) error {
	err := c.perfDataCollector.Collect(&c.perfDataObject)
	if err != nil {
		return fmt.Errorf("failed to collect Thermal Zone Information metrics: %w", err)
	}

	for _, data := range c.perfDataObject {
		// Divide by 10 and subtract 273.15 to convert decikelvin to celsius
		ch <- prometheus.MustNewConstMetric(
			c.temperature,
			prometheus.GaugeValue,
			(data.HighPrecisionTemperature/10.0)-273.15,
			data.Name,
		)

		ch <- prometheus.MustNewConstMetric(
			c.percentPassiveLimit,
			prometheus.GaugeValue,
			data.PercentPassiveLimit,
			data.Name,
		)

		ch <- prometheus.MustNewConstMetric(
			c.throttleReasons,
			prometheus.GaugeValue,
			data.ThrottleReasons,
			data.Name,
		)
	}

	return nil
}<|MERGE_RESOLUTION|>--- conflicted
+++ resolved
@@ -72,13 +72,10 @@
 }
 
 func (c *Collector) Build(logger *slog.Logger, _ *mi.Session) error {
-<<<<<<< HEAD
 	logger.Warn("The thermalzone collector is deprecated and will be removed in a future release. Please use the 'performancecounter' collector instead.",
 		slog.String("collector", c.GetName()),
 	)
 
-=======
->>>>>>> 1394f239
 	c.temperature = prometheus.NewDesc(
 		prometheus.BuildFQName(types.Namespace, Name, "temperature_celsius"),
 		"(Temperature)",
